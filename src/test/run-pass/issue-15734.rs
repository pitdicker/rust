// Copyright 2014 The Rust Project Developers. See the COPYRIGHT
// file at the top-level directory of this distribution and at
// http://rust-lang.org/COPYRIGHT.
//
// Licensed under the Apache License, Version 2.0 <LICENSE-APACHE or
// http://www.apache.org/licenses/LICENSE-2.0> or the MIT license
// <LICENSE-MIT or http://opensource.org/licenses/MIT>, at your
// option. This file may not be copied, modified, or distributed
// except according to those terms.

<<<<<<< HEAD
use std::ops::Index;
=======
// If `Index` used an associated type for its output, this test would
// work more smoothly.
#![feature(old_orphan_check)]
>>>>>>> 82a2e8e3

struct Mat<T> { data: Vec<T>, cols: uint, }

impl<T> Mat<T> {
    fn new(data: Vec<T>, cols: uint) -> Mat<T> {
        Mat { data: data, cols: cols }
    }
    fn row<'a>(&'a self, row: uint) -> Row<&'a Mat<T>> {
        Row { mat: self, row: row, }
    }
}

impl<T> Index<(uint, uint), T> for Mat<T> {
    fn index<'a>(&'a self, &(row, col): &(uint, uint)) -> &'a T {
        &self.data[row * self.cols + col]
    }
}

impl<'a, T> Index<(uint, uint), T> for &'a Mat<T> {
    fn index<'b>(&'b self, index: &(uint, uint)) -> &'b T {
        (*self).index(index)
    }
}

struct Row<M> { mat: M, row: uint, }

impl<T, M: Index<(uint, uint), T>> Index<uint, T> for Row<M> {
    fn index<'a>(&'a self, col: &uint) -> &'a T {
        &self.mat[(self.row, *col)]
    }
}

fn main() {
    let m = Mat::new(vec!(1u, 2, 3, 4, 5, 6), 3);
    let r = m.row(1);

    assert!(r.index(&2) == &6);
    assert!(r[2] == 6);
    assert!(r[2u] == 6u);
    assert!(6 == r[2]);

    let e = r[2];
    assert!(e == 6);

    let e: uint = r[2];
    assert!(e == 6);
}<|MERGE_RESOLUTION|>--- conflicted
+++ resolved
@@ -8,13 +8,11 @@
 // option. This file may not be copied, modified, or distributed
 // except according to those terms.
 
-<<<<<<< HEAD
-use std::ops::Index;
-=======
 // If `Index` used an associated type for its output, this test would
 // work more smoothly.
 #![feature(old_orphan_check)]
->>>>>>> 82a2e8e3
+
+use std::ops::Index;
 
 struct Mat<T> { data: Vec<T>, cols: uint, }
 
